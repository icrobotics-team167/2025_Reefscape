--- conflicted
+++ resolved
@@ -280,7 +280,6 @@
     };
   }
 
-<<<<<<< HEAD
   private void drive(ChassisSpeeds speeds) {
     var setpoint = setpointGenerator.generateSetpoint(lastSetpoint, speeds);
     swerveIO.drive(setpoint);
@@ -289,8 +288,6 @@
 
   private double accelLimitMpss = -1;
 
-=======
->>>>>>> bedfa27d
   public Command teleopDrive(
       Supplier<Translation2d> translationalControlSupplier,
       DoubleSupplier omegaSupplier,
@@ -553,7 +550,6 @@
         .withName("Reef algae align");
   }
 
-<<<<<<< HEAD
   public Pose2d getReefAlignPose() {
     if (reefAlignPose == null) {
       return selectPose(
@@ -597,7 +593,8 @@
     }
 
     return poses[bestPose];
-=======
+  }
+
   public Command testSlipCurrent() {
     var timer = new Timer();
 
@@ -639,7 +636,6 @@
     Arrays.fill(angles, Rotation2d.kPi);
 
     return run(() -> swerveIO.stop(angles));
->>>>>>> bedfa27d
   }
 
   private ChassisSpeeds getRobotChassisSpeeds() {
