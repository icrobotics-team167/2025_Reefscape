--- conflicted
+++ resolved
@@ -62,12 +62,7 @@
                 .lvl4()
                 .withDeadline(
                     waitUntil(() -> driveBaseAtTarget.getAsBoolean() && elevator.atTargetPos())
-<<<<<<< HEAD
-                        .andThen(coralOuttake.score(.25).asProxy()),
-                    elevator.lvl4())
-=======
                         .andThen(coralOuttake.scoreSlow().asProxy()))
->>>>>>> bedfa27d
                 .withName("Lvl 4 Scoring"))
         .withName("Lvl 4 Scoring");
   }
