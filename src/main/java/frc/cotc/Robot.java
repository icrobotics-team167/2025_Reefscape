--- conflicted
+++ resolved
@@ -241,15 +241,10 @@
 
     superstructure.coralStuck().debounce(.25).onTrue(superstructure.ejectStuckCoral());
 
-<<<<<<< HEAD
-    new Trigger(superstructure::hasCoral).onChange(secondary.rumble(.35));
-    new Trigger(superstructure::hasAlgae).onChange(secondary.rumble(.35));
-=======
     new Trigger(superstructure::hasCoral)
         .onChange(secondary.rumble(.35).withName("Rumble secondary controller"));
-    new Trigger(algaeIntake::hasAlgae)
+    new Trigger(superstructure::hasAlgae)
         .onChange(secondary.rumble(.35).withName("Rumble secondary controller"));
->>>>>>> 8f9126be
 
     autos = new Autos(swerve, superstructure);
     ReefLocations.log();
