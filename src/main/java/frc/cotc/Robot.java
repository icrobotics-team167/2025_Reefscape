// Copyright (c) 2024 FRC 167
// https://github.com/icrobotics-team167
//
// Use of this source code is governed by an MIT-style
// license that can be found in the LICENSE file at
// the root directory of this project.

package frc.cotc;

import static edu.wpi.first.wpilibj2.command.Commands.parallel;

import com.ctre.phoenix6.SignalLogger;
import edu.wpi.first.math.MathUtil;
import edu.wpi.first.math.geometry.Pose2d;
import edu.wpi.first.math.geometry.Rotation3d;
import edu.wpi.first.math.geometry.Transform3d;
import edu.wpi.first.math.geometry.Translation2d;
import edu.wpi.first.math.util.Units;
import edu.wpi.first.wpilibj.DriverStation;
import edu.wpi.first.wpilibj.RobotController;
import edu.wpi.first.wpilibj.Threads;
import edu.wpi.first.wpilibj.simulation.RoboRioSim;
import edu.wpi.first.wpilibj.smartdashboard.SmartDashboard;
import edu.wpi.first.wpilibj2.command.Command;
import edu.wpi.first.wpilibj2.command.CommandScheduler;
import edu.wpi.first.wpilibj2.command.Subsystem;
import edu.wpi.first.wpilibj2.command.button.RobotModeTriggers;
import edu.wpi.first.wpilibj2.command.button.Trigger;
import frc.cotc.algae.*;
import frc.cotc.drive.Swerve;
import frc.cotc.drive.SwerveIO;
import frc.cotc.drive.SwerveIOPhoenix;
import frc.cotc.superstructure.*;
import frc.cotc.util.CommandXboxControllerWithRumble;
import frc.cotc.util.PhoenixBatchRefresher;
import frc.cotc.util.ReefLocations;
import frc.cotc.vision.FiducialPoseEstimator;
import frc.cotc.vision.FiducialPoseEstimatorIO;
import frc.cotc.vision.FiducialPoseEstimatorIOPhoton;
import java.util.NoSuchElementException;
import java.util.Set;
import java.util.function.Supplier;
import org.littletonrobotics.junction.*;
import org.littletonrobotics.junction.inputs.LoggableInputs;
import org.littletonrobotics.junction.inputs.LoggedPowerDistribution;
import org.littletonrobotics.junction.networktables.NT4Publisher;
import org.littletonrobotics.junction.wpilog.WPILOGReader;
import org.littletonrobotics.junction.wpilog.WPILOGWriter;

public class Robot extends LoggedRobot {
  public static final String CANIVORE_NAME = "CANivore";

  private final Autos autos;

  @SuppressWarnings("unused")
  private enum Mode {
    REAL,
    SIM,
    REPLAY
  }

  public static boolean isNewBot;

  @SuppressWarnings({"DataFlowIssue", "UnreachableCode", "ConstantValue"})
  public Robot() {
    // If this is erroring, hit build
    // Compiling auto-generates the BuildConstants file
    Logger.recordMetadata("Project", BuildConstants.MAVEN_NAME);
    Logger.recordMetadata("Git branch", BuildConstants.GIT_BRANCH);
    Logger.recordMetadata("Git commit date", BuildConstants.GIT_DATE);
    Logger.recordMetadata("Git SHA", BuildConstants.GIT_SHA);
    //noinspection ConstantValue
    Logger.recordMetadata("Uncommited changes", BuildConstants.DIRTY == 1 ? "True" : "False");
    Logger.recordMetadata("Compile date", BuildConstants.BUILD_DATE);

    Mode mode = Robot.isReal() ? Mode.REAL : Mode.SIM;
    //    Mode mode = Robot.isReal() ? Mode.REAL : Mode.REPLAY;

    var newBotLogger =
        new LoggableInputs() {
          boolean isNewBot;

          @Override
          public void toLog(LogTable table) {
            table.put("isNewBot", isNewBot);
          }

          @Override
          public void fromLog(LogTable table) {
            isNewBot = table.get("isNewBot", true);
          }
        };
    switch (mode) {
      case REAL -> {
        Logger.addDataReceiver(new WPILOGWriter()); // Log to a USB stick ("/U/logs")
        Logger.addDataReceiver(new NT4Publisher()); // Publish data to NetworkTables
        LoggedPowerDistribution.getInstance(); // Enables power distribution logging

        var serialNumber = RobotController.getSerialNumber();
        Logger.recordMetadata("RoboRIO Serial number", serialNumber);

        SignalLogger.start(); // Start logging Phoenix CAN signals
        newBotLogger.isNewBot = serialNumber.equals("032BE4AB");
        Logger.processInputs("Robot", newBotLogger);
      }
      case SIM -> {
        Logger.addDataReceiver(new WPILOGWriter()); // Log to the project's logs folder
        Logger.addDataReceiver(new NT4Publisher()); // Publish data to NetworkTables

        SignalLogger.start(); // Start logging Phoenix CAN signals
        newBotLogger.isNewBot = true;
        Logger.processInputs("Robot", newBotLogger);
      }
      case REPLAY -> {
        setUseTiming(false); // Run as fast as possible
        String logPath;
        try {
          logPath =
              LogFileUtil
                  .findReplayLog(); // Pull the replay log from AdvantageScope (or prompt the user)
        } catch (Exception e) {
          throw new NoSuchElementException(
              "Failed to ask the user for a log file! If you are using IntelliJ, please open the "
                  + "log file in AdvantageScope and try again!");
        }
        // Note: User prompting will fail and crash on IntelliJ, so have the log open in AScope.
        Logger.setReplaySource(new WPILOGReader(logPath)); // Read replay log
        Logger.addDataReceiver(
            new WPILOGWriter(
                LogFileUtil.addPathSuffix(logPath, "_replay"))); // Save outputs to a new log
        Logger.processInputs("Robot", newBotLogger);
      }
    }
    isNewBot = newBotLogger.isNewBot;
    Logger.recordMetadata("Is New Bot?", isNewBot ? "True" : "False");

    Logger.start();

    registerCommandSchedulerLogging();

    var primary = new CommandXboxControllerWithRumble(0);
    var secondary = new CommandXboxControllerWithRumble(1);

    var swerve = getSwerve(mode);
    var superstructure = getSuperstructure(mode);
    var algaePivot =
        new AlgaePivot(
            Robot.isReal() && isNewBot ? new AlgaePivotIOPhoenix() : new AlgaePivotIO() {});
    var algaeIntake = new AlgaeIntake(new AlgaeIntakeIO() {});

    Supplier<Translation2d> driveTranslationalControlSupplier =
        () -> {
          double xControl = -primary.getLeftY();
          double yControl = -primary.getLeftX();
          double magnitude = Math.hypot(xControl, yControl);
          if (magnitude > 1) {
            xControl /= magnitude;
            yControl /= magnitude;
          } else if (magnitude > 1e-6) {
            double scalar = Math.pow(MathUtil.applyDeadband(magnitude, .06) / magnitude, 2);
            xControl *= scalar;
            yControl *= scalar;
          }
          return new Translation2d(xControl, yControl);
        };

    RobotModeTriggers.teleop().onTrue(swerve.resetGyro());
    RobotModeTriggers.disabled().whileTrue(swerve.stop());

    // Robot wants +X fwd, +Y left
    // Sticks are +X right +Y back
    swerve.setDefaultCommand(
        swerve.teleopDrive(
            driveTranslationalControlSupplier,
            () -> {
              var rawInput = MathUtil.applyDeadband(-primary.getRightX(), .06);
              return Math.copySign(rawInput * rawInput, rawInput);
            },
            primary.leftBumper()));
    primary.leftTrigger().whileTrue(swerve.reefAlign(true, driveTranslationalControlSupplier));
    primary.rightTrigger().whileTrue(swerve.reefAlign(false, driveTranslationalControlSupplier));

    primary.rightBumper().whileTrue(swerve.sourceAlign(driveTranslationalControlSupplier));
<<<<<<< HEAD
    primary.povLeft().debounce(.5).onTrue(superstructure.readyClimb());
    primary.povDown().and(superstructure::isClimberDeployed).whileTrue(superstructure.climb());
    primary.povUp().and(superstructure::isClimberDeployed).whileTrue(superstructure.raiseClimber());
=======
    //        primary.povUp().onTrue(superstructure.readyClimb());

    //        primary.b().whileTrue(swerve.testSlipCurrent());
    //    primary.b().onTrue(swerve.lockForward()).onFalse(swerve.lockBackwards());
>>>>>>> 9cd860a0

    secondary
        .y()
        .whileTrue(
            superstructure.lvl4(
                () -> swerve.atTargetPoseTeleop() || secondary.rightBumper().getAsBoolean()));
    secondary
        .x()
        .whileTrue(
            superstructure.lvl3(
                () -> swerve.atTargetPoseTeleop() || secondary.rightBumper().getAsBoolean()));
    secondary
        .b()
        .whileTrue(
            superstructure.lvl2(
                () -> swerve.atTargetPoseTeleop() || secondary.rightBumper().getAsBoolean()));

    algaePivot.setDefaultCommand(algaePivot.manualControl(() -> -secondary.getLeftY()));
    algaeIntake.setDefaultCommand(algaeIntake.intake());
    secondary.leftBumper().whileTrue(algaeIntake.outtake());
    secondary.povDown().whileTrue(superstructure.highAlgae());
    secondary.povUp().whileTrue(superstructure.net());

    superstructure.coralStuck().debounce(.25).onTrue(superstructure.ejectStuckCoral());

    new Trigger(superstructure::hasCoral)
        .onChange(parallel(primary.rumble(.35), secondary.rumble(.35)));
    new Trigger(algaeIntake::hasAlgae)
        .onChange(parallel(primary.rumble(.35), secondary.rumble(.35)));

    autos = new Autos(swerve, superstructure);
    ReefLocations.log();
  }

  private final StringBuilder nameBuilder = new StringBuilder();

  private String getSubsystemNames(Set<Subsystem> subsystems) {
    nameBuilder.setLength(0);
    int i = 1;
    for (var subsystem : subsystems) {
      nameBuilder.append(subsystem.getName());
      if (i != subsystems.size()) {
        nameBuilder.append(" & ");
      }
      i++;
    }
    if (i == 1) {
      nameBuilder.append("None");
    }
    return nameBuilder.toString();
  }

  private void registerCommandSchedulerLogging() {
    CommandScheduler.getInstance()
        .onCommandInitialize(
            command ->
                Logger.recordOutput(
                    "CommandScheduler/"
                        + getSubsystemNames(command.getRequirements())
                        + "/"
                        + command.getName()
                        + "/State",
                    "Initializing"));
    CommandScheduler.getInstance()
        .onCommandExecute(
            command ->
                Logger.recordOutput(
                    "CommandScheduler/"
                        + getSubsystemNames(command.getRequirements())
                        + "/"
                        + command.getName()
                        + "/State",
                    "Running"));
    CommandScheduler.getInstance()
        .onCommandFinish(
            command ->
                Logger.recordOutput(
                    "CommandScheduler/"
                        + getSubsystemNames(command.getRequirements())
                        + "/"
                        + command.getName()
                        + "/State",
                    "Finished"));
    CommandScheduler.getInstance()
        .onCommandInterrupt(
            (command, interrupter) -> {
              if (interrupter.isEmpty()) {
                Logger.recordOutput(
                    "CommandScheduler/"
                        + getSubsystemNames(command.getRequirements())
                        + "/"
                        + command.getName()
                        + "/State",
                    "Interrupted");
              } else {
                Logger.recordOutput(
                    "CommandScheduler/"
                        + getSubsystemNames(command.getRequirements())
                        + "/"
                        + command.getName()
                        + "/State",
                    "Interrupted by: " + interrupter.get().getName());
              }
            });
  }

  private Swerve getSwerve(Mode mode) {
    SwerveIO swerveIO;
    FiducialPoseEstimator.IO[] visionIOs;

    var cameraNames =
        new LoggableInputs() {
          String[] names;

          @Override
          public void toLog(LogTable table) {
            table.put("Names", names);
          }

          @Override
          public void fromLog(LogTable table) {
            names = table.get("Names", new String[0]);
          }
        };

    switch (mode) {
      case REAL, SIM -> {
        swerveIO = new SwerveIOPhoenix();

        if (isNewBot || Robot.isSimulation()) {
          visionIOs =
              new FiducialPoseEstimator.IO[] {
                new FiducialPoseEstimator.IO(
                    new FiducialPoseEstimatorIOPhoton(
                        "NewFrontLeft",
                        new Transform3d(
                            Units.inchesToMeters(22.75 / 2 - 1.5),
                            Units.inchesToMeters(22.75 / 2 + .125),
                            Units.inchesToMeters(8.375),
                            new Rotation3d(
                                0, Units.degreesToRadians(-15), Units.degreesToRadians(-30)))),
                    "NewFrontLeft"),
                new FiducialPoseEstimator.IO(
                    new FiducialPoseEstimatorIOPhoton(
                        "NewFrontRight",
                        new Transform3d(
                            Units.inchesToMeters(22.75 / 2 - 1.5),
                            -Units.inchesToMeters(22.75 / 2 + .125),
                            Units.inchesToMeters(8.375),
                            new Rotation3d(
                                0, Units.degreesToRadians(-15), Units.degreesToRadians(30)))),
                    "NewFrontRight")
              };
        } else {
          visionIOs =
              new FiducialPoseEstimator.IO[] {
                new FiducialPoseEstimator.IO(
                    new FiducialPoseEstimatorIOPhoton(
                        "FrontLeft",
                        new Transform3d(
                            Units.inchesToMeters(22.75 / 2),
                            Units.inchesToMeters(22.75 / 2),
                            Units.inchesToMeters(8.25),
                            new Rotation3d(
                                0, Units.degreesToRadians(-15), Units.degreesToRadians(-30)))),
                    "FrontLeft"),
                new FiducialPoseEstimator.IO(
                    new FiducialPoseEstimatorIOPhoton(
                        "FrontRight",
                        new Transform3d(
                            Units.inchesToMeters(22.75 / 2),
                            -Units.inchesToMeters(22.75 / 2),
                            Units.inchesToMeters(8.25),
                            new Rotation3d(
                                0, Units.degreesToRadians(-15), Units.degreesToRadians(30)))),
                    "FrontRight")
              };
        }

        cameraNames.names = new String[visionIOs.length];
        for (int i = 0; i < visionIOs.length; i++) {
          cameraNames.names[i] = visionIOs[i].name();
        }
        Logger.processInputs("Vision", cameraNames);
      }
      default -> {
        swerveIO = new SwerveIO() {};
        Logger.processInputs("Vision", cameraNames);
        visionIOs = new FiducialPoseEstimator.IO[cameraNames.names.length];
        for (int i = 0; i < cameraNames.names.length; i++) {
          visionIOs[i] =
              new FiducialPoseEstimator.IO(new FiducialPoseEstimatorIO() {}, cameraNames.names[i]);
        }
      }
    }

    return new Swerve(swerveIO, visionIOs);
  }

  private Superstructure getSuperstructure(Mode mode) {
    switch (mode) {
      case REAL -> {
        return isNewBot
            ? new Superstructure(
                new ElevatorIOPhoenix(), new CoralOuttakeIOPhoenix(), new RampIOPhoenix())
            : new Superstructure(new ElevatorIO() {}, new CoralOuttakeIO() {}, new RampIO() {});
      }
      case SIM -> {
        return new Superstructure(
            new ElevatorIOPhoenix(), new CoralOuttakeIOSim(), new RampIOPhoenix());
      }
      default -> {
        return new Superstructure(new ElevatorIO() {}, new CoralOuttakeIO() {}, new RampIO() {});
      }
    }
  }

  private Command autoCommand;

  @Override
  public void autonomousInit() {
    autoCommand = autos.getSelectedCommand();
    autoCommand.schedule();
  }

  @Override
  public void autonomousExit() {
    autoCommand.cancel();
    autos.clear();
  }

  @Override
  public void robotPeriodic() {
    Threads.setCurrentThreadPriority(true, 99);

    PhoenixBatchRefresher.refresh();
    // Runs the Scheduler. This is responsible for polling buttons, adding newly-scheduled commands,
    // running already-scheduled commands, removing finished or interrupted commands, and running
    // subsystem periodic() methods. This must be called from the robot's periodic block in order
    // for anything in the Command-based framework to work.
    CommandScheduler.getInstance().run();
    Logger.recordOutput(
        "LoggedRobot/MemoryUsageMb",
        (Runtime.getRuntime().totalMemory() - Runtime.getRuntime().freeMemory()) / 1e6);
    Logger.recordOutput("IsOnRed", isOnRed());
    SmartDashboard.putData(CommandScheduler.getInstance());

    Threads.setCurrentThreadPriority(false, 10);
  }

  @Override
  public void disabledPeriodic() {
    // Updates Choreo's auto selector.
    autos.update();
  }

  public static volatile double simVoltage = 12;

  public static Supplier<Pose2d> groundTruthPoseSupplier;

  @Override
  public void simulationPeriodic() {
    if (!Logger.hasReplaySource()) {
      if (simVoltage < RobotController.getBrownoutVoltage()) {
        throw new RuntimeException("Voltage too low! Terminating program to simulate brownout.");
      }
      RoboRioSim.setVInVoltage(simVoltage);
      if (groundTruthPoseSupplier != null) {
        Logger.recordOutput("Sim/Ground truth pose", groundTruthPoseSupplier.get());
      }
    }
  }

  public static boolean isOnRed() {
    return DriverStation.getAlliance().orElse(DriverStation.Alliance.Blue)
        == DriverStation.Alliance.Red;
  }
}<|MERGE_RESOLUTION|>--- conflicted
+++ resolved
@@ -181,16 +181,12 @@
     primary.rightTrigger().whileTrue(swerve.reefAlign(false, driveTranslationalControlSupplier));
 
     primary.rightBumper().whileTrue(swerve.sourceAlign(driveTranslationalControlSupplier));
-<<<<<<< HEAD
     primary.povLeft().debounce(.5).onTrue(superstructure.readyClimb());
     primary.povDown().and(superstructure::isClimberDeployed).whileTrue(superstructure.climb());
     primary.povUp().and(superstructure::isClimberDeployed).whileTrue(superstructure.raiseClimber());
-=======
-    //        primary.povUp().onTrue(superstructure.readyClimb());
 
     //        primary.b().whileTrue(swerve.testSlipCurrent());
     //    primary.b().onTrue(swerve.lockForward()).onFalse(swerve.lockBackwards());
->>>>>>> 9cd860a0
 
     secondary
         .y()
