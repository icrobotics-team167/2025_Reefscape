--- conflicted
+++ resolved
@@ -144,32 +144,16 @@
             }));
     RobotModeTriggers.teleop().onTrue(swerve.resetGyro());
     RobotModeTriggers.disabled().whileTrue(swerve.stop());
-<<<<<<< HEAD
     primary.leftTrigger().whileTrue(swerve.reefAlign(true, driveTranslationalControlSupplier));
     primary.rightTrigger().whileTrue(swerve.reefAlign(false, driveTranslationalControlSupplier));
     secondary.y().whileTrue(superstructure.lvl4(swerve::atTargetPose));
     secondary.x().whileTrue(superstructure.lvl3(swerve::atTargetPose));
     secondary.b().whileTrue(superstructure.lvl2(swerve::atTargetPose));
     secondary.a().whileTrue(superstructure.lvl1());
-=======
-    primary
-        .leftTrigger()
-        .and(superstructure::hasCoral)
-        .whileTrue(swerve.reefAlign(true, driveTranslationalControlSupplier));
-    primary
-        .rightTrigger()
-        .and(superstructure::hasCoral)
-        .whileTrue(swerve.reefAlign(false, driveTranslationalControlSupplier));
     new Trigger(() -> swerve.nearSource() && !superstructure.hasCoral() && DriverStation.isTeleop())
         .whileTrue(
             parallel(superstructure.intake(), swerve.sourceAlign(driveTranslationalControlSupplier))
                 .withName("Auto Intake"));
-    //    primary.y().whileTrue(superstructure.lvl4(() -> true));
-    //    primary.x().whileTrue(superstructure.lvl3(() -> true));
-    //    primary.b().whileTrue(superstructure.lvl2(() -> true));
-    //    primary.a().whileTrue(superstructure.lvl1());
->>>>>>> 5523f5ae
-    //    primary.rightBumper().whileTrue(superstructure.intake());
 
     autos = new Autos(swerve, superstructure);
     ReefLocations.log();
